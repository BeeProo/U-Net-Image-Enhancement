--- conflicted
+++ resolved
@@ -1,14 +1,8 @@
 # U-Net-Image-Enhancement
 
-<<<<<<< HEAD
-I have used cars dataset as it is easily available but you can use your custom dataset.
+I have used cars dataset as it's easily available but you can use your custom dataset.
 
 If you want to test an image of your own then rename it to "test_image.jpg" or change the code. 
-=======
-I have used cars dataset as it is easily available but you can use your custom your custom dataset.
-
-If you want to test an image of your own then rename it to "test_image.jpg" or change the code.
->>>>>>> 6b5e40d0
 REMEMBER: check the format(.jpg) of the image before testing or you can change the code according to your image or change the format of the image.
 
 When you run the python file it will give you a .pth file do not remove it, let it be in the parent directory.
